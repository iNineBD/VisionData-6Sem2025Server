package routes

import (
	"orderstreamrest/internal/config"
	"orderstreamrest/internal/middleware"
	"orderstreamrest/internal/service/healthcheck"
	"orderstreamrest/internal/service/tickets"

	"github.com/gin-gonic/gin"
	swaggerFiles "github.com/swaggo/files"
	ginSwagger "github.com/swaggo/gin-swagger"
)

// InitiateRoutes is a function that initializes the routes for the application
func InitiateRoutes(engine *gin.Engine, cfg *config.App) {

	engine.GET("/swagger/*any", ginSwagger.WrapHandler(swaggerFiles.Handler))

	healthGroup := engine.Group("/healthcheck", middleware.Auth())
	healthGroup.GET("/", healthcheck.Health(cfg))

<<<<<<< HEAD
	ticketsGroup := engine.Group("/tickets")
	ticketsGroup.GET("/:id", tickets.SearchTicketByID(cfg))
	ticketsGroup.GET("/query", tickets.GetByWord(cfg))
=======
	// Inicializar rotas de métricas
	SetupMetricsRoutes(engine, cfg)
>>>>>>> 3bc4b2e2

}<|MERGE_RESOLUTION|>--- conflicted
+++ resolved
@@ -19,13 +19,11 @@
 	healthGroup := engine.Group("/healthcheck", middleware.Auth())
 	healthGroup.GET("/", healthcheck.Health(cfg))
 
-<<<<<<< HEAD
+	// Inicializar rotas de métricas
+	SetupMetricsRoutes(engine, cfg)
+
 	ticketsGroup := engine.Group("/tickets")
 	ticketsGroup.GET("/:id", tickets.SearchTicketByID(cfg))
 	ticketsGroup.GET("/query", tickets.GetByWord(cfg))
-=======
-	// Inicializar rotas de métricas
-	SetupMetricsRoutes(engine, cfg)
->>>>>>> 3bc4b2e2
 
 }