package config

import (
	"context"
	"errors"
	"orderstreamrest/internal/repositories/elsearch"
	"orderstreamrest/internal/repositories/redis"
	"orderstreamrest/internal/repositories/sqlserver"
	"orderstreamrest/pkg/logger"
	"time"
)

// App - a struct that holds a redis client
type App struct {
<<<<<<< HEAD
	Redis     *redis.RedisInternal
	ES        *elsearch.Client
	Logger    *logger.Logger
	SqlServer *sqlserver.Internal
=======
	Redis  *redis.RedisInternal
	ES     *elsearch.Client
	Logger *logger.Logger
>>>>>>> 8911efd7
	// Mongo *mongo.MongoInternal
}

// NewConfig - a function that returns a new Config struct
func NewConfig() (*App, error) {

	cfg := new(App)

	err := cfg.newClientRedis()
	if err != nil {
		return cfg, err
	}

	err = cfg.newClientES()
	if err != nil {
		return cfg, err
	}

	loggerConfig := logger.Config{
		FlushInterval: 5 * time.Second,
		BufferSize:    1000,
		LogLevel:      logger.LevelDebug,
		EnableCaller:  true,
		LogDir:        "logs",
	}

	cfg.Logger = logger.NewLogger(loggerConfig)

	sqlServer, err := sqlserver.NewSQLServerInternal()
	if err != nil {
		return cfg, err
	}

	cfg.SqlServer = sqlServer

	return cfg, nil
}

// CloseAll - a function that closes all connections
func (cfg *App) CloseAll() {
	if cfg.Redis != nil {
		_ = cfg.Redis.Redis.Close()
	}

	if cfg.ES != nil {
		_ = cfg.ES.ES.Indices.Flush.WithContext(context.Background())
	}

	if cfg.Logger != nil {
		_ = cfg.Logger.Close()
	}

}

// newClientRedis is a function that returns a new Redis client
func (cfg *App) newClientRedis() error {

	r, err := redis.NewRedisInternal()
	if err != nil {
		return errors.New("creating redis client: " + err.Error())
	}

	cfg.Redis = r

	return nil
}

func (cfg *App) newClientES() error {
	es, err := elsearch.NewClient(&elsearch.Config{
		MaxRetries:         3,
		RetryBackoff:       3,
		Timeout:            5 * time.Second,
		EnableLogging:      true,
		InsecureSkipVerify: true,
	})
	if err != nil {
		return errors.New("creating elastic client: " + err.Error())
	}

	cfg.ES = es
	return nil
}<|MERGE_RESOLUTION|>--- conflicted
+++ resolved
@@ -12,16 +12,12 @@
 
 // App - a struct that holds a redis client
 type App struct {
-<<<<<<< HEAD
+
 	Redis     *redis.RedisInternal
 	ES        *elsearch.Client
 	Logger    *logger.Logger
 	SqlServer *sqlserver.Internal
-=======
-	Redis  *redis.RedisInternal
-	ES     *elsearch.Client
-	Logger *logger.Logger
->>>>>>> 8911efd7
+
 	// Mongo *mongo.MongoInternal
 }
 
