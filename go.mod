--- conflicted
+++ resolved
@@ -65,11 +65,8 @@
 	github.com/modern-go/reflect2 v1.0.2 // indirect
 	github.com/montanaflynn/stats v0.7.1 // indirect
 	github.com/pelletier/go-toml/v2 v2.2.3 // indirect
-<<<<<<< HEAD
+	github.com/rogpeppe/go-internal v1.14.1 // indirect
 	github.com/pmezard/go-difflib v1.0.0 // indirect
-=======
-	github.com/rogpeppe/go-internal v1.14.1 // indirect
->>>>>>> 3bc4b2e2
 	github.com/twitchyliquid64/golang-asm v0.15.1 // indirect
 	github.com/ugorji/go/codec v1.2.12 // indirect
 	github.com/xdg-go/pbkdf2 v1.0.0 // indirect
@@ -82,7 +79,13 @@
 	go.opentelemetry.io/otel/sdk v1.29.0 // indirect
 	go.opentelemetry.io/otel/trace v1.35.0 // indirect
 	golang.org/x/arch v0.12.0 // indirect
-<<<<<<< HEAD
+	golang.org/x/crypto v0.42.0 // indirect
+	golang.org/x/mod v0.28.0 // indirect
+	golang.org/x/net v0.44.0 // indirect
+	golang.org/x/sys v0.36.0 // indirect
+	golang.org/x/text v0.29.0 // indirect
+	golang.org/x/tools v0.37.0 // indirect
+	google.golang.org/protobuf v1.36.5 // indirect
 	golang.org/x/crypto v0.36.0 // indirect
 	golang.org/x/mod v0.17.0 // indirect
 	golang.org/x/net v0.38.0 // indirect
@@ -90,15 +93,6 @@
 	golang.org/x/text v0.23.0 // indirect
 	golang.org/x/tools v0.21.1-0.20240508182429-e35e4ccd0d2d // indirect
 	google.golang.org/protobuf v1.36.1 // indirect
-=======
-	golang.org/x/crypto v0.42.0 // indirect
-	golang.org/x/mod v0.28.0 // indirect
-	golang.org/x/net v0.44.0 // indirect
-	golang.org/x/sys v0.36.0 // indirect
-	golang.org/x/text v0.29.0 // indirect
-	golang.org/x/tools v0.37.0 // indirect
-	google.golang.org/protobuf v1.36.5 // indirect
->>>>>>> 3bc4b2e2
 	gopkg.in/yaml.v2 v2.4.0 // indirect
 	gopkg.in/yaml.v3 v3.0.1 // indirect
 )