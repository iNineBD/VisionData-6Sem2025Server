module orderstreamrest

go 1.24.0

require (
	github.com/elastic/go-elasticsearch/v9 v9.1.0
	github.com/gin-contrib/cors v1.7.3
	github.com/gin-gonic/gin v1.10.0
	github.com/golang-jwt/jwt v3.2.2+incompatible
	github.com/google/uuid v1.6.0
	github.com/joho/godotenv v1.5.1
	github.com/redis/go-redis/v9 v9.7.0
	github.com/swaggo/files v1.0.1
	github.com/swaggo/gin-swagger v1.6.1
<<<<<<< HEAD
	github.com/swaggo/swag v1.16.6
	github.com/unrolled/secure v1.17.0
	go.mongodb.org/mongo-driver v1.17.1
	golang.org/x/sync v0.17.0
	gorm.io/driver/sqlserver v1.6.1
	gorm.io/gorm v1.31.0
=======
	github.com/unrolled/secure v1.17.0
	go.mongodb.org/mongo-driver v1.17.1
	golang.org/x/sync v0.12.0
>>>>>>> 8911efd7
)

require (
	github.com/KyleBanks/depth v1.2.1 // indirect
	github.com/PuerkitoBio/purell v1.1.1 // indirect
	github.com/PuerkitoBio/urlesc v0.0.0-20170810143723-de5bf2ad4578 // indirect
	github.com/bytedance/sonic v1.12.6 // indirect
	github.com/bytedance/sonic/loader v0.2.1 // indirect
	github.com/cespare/xxhash/v2 v2.3.0 // indirect
	github.com/cloudwego/base64x v0.1.4 // indirect
	github.com/cloudwego/iasm v0.2.0 // indirect
	github.com/dgryski/go-rendezvous v0.0.0-20200823014737-9f7001d12a5f // indirect
	github.com/elastic/elastic-transport-go/v8 v8.7.0 // indirect
	github.com/gabriel-vasile/mimetype v1.4.7 // indirect
	github.com/gin-contrib/sse v0.1.0 // indirect
	github.com/go-logr/logr v1.4.2 // indirect
	github.com/go-logr/stdr v1.2.2 // indirect
	github.com/go-openapi/jsonpointer v0.19.5 // indirect
	github.com/go-openapi/jsonreference v0.19.6 // indirect
	github.com/go-openapi/spec v0.20.4 // indirect
	github.com/go-openapi/swag v0.19.15 // indirect
	github.com/go-playground/locales v0.14.1 // indirect
	github.com/go-playground/universal-translator v0.18.1 // indirect
	github.com/go-playground/validator/v10 v10.23.0 // indirect
	github.com/goccy/go-json v0.10.4 // indirect
	github.com/golang-sql/civil v0.0.0-20220223132316-b832511892a9 // indirect
	github.com/golang-sql/sqlexp v0.1.0 // indirect
	github.com/golang/snappy v0.0.4 // indirect
<<<<<<< HEAD
	github.com/jinzhu/inflection v1.0.0 // indirect
	github.com/jinzhu/now v1.1.5 // indirect
=======
>>>>>>> 8911efd7
	github.com/josharian/intern v1.0.0 // indirect
	github.com/json-iterator/go v1.1.12 // indirect
	github.com/klauspost/compress v1.15.9 // indirect
	github.com/klauspost/cpuid/v2 v2.2.9 // indirect
	github.com/leodido/go-urn v1.4.0 // indirect
	github.com/mailru/easyjson v0.7.6 // indirect
	github.com/mattn/go-isatty v0.0.20 // indirect
	github.com/microsoft/go-mssqldb v1.9.3 // indirect
	github.com/modern-go/concurrent v0.0.0-20180306012644-bacd9c7ef1dd // indirect
	github.com/modern-go/reflect2 v1.0.2 // indirect
	github.com/montanaflynn/stats v0.7.1 // indirect
	github.com/pelletier/go-toml/v2 v2.2.3 // indirect
<<<<<<< HEAD
	github.com/rogpeppe/go-internal v1.14.1 // indirect
=======
	github.com/swaggo/swag v1.8.12 // indirect
>>>>>>> 8911efd7
	github.com/twitchyliquid64/golang-asm v0.15.1 // indirect
	github.com/ugorji/go/codec v1.2.12 // indirect
	github.com/xdg-go/pbkdf2 v1.0.0 // indirect
	github.com/xdg-go/scram v1.1.2 // indirect
	github.com/xdg-go/stringprep v1.0.4 // indirect
	github.com/youmark/pkcs8 v0.0.0-20240726163527-a2c0da244d78 // indirect
	go.opentelemetry.io/auto/sdk v1.1.0 // indirect
	go.opentelemetry.io/otel v1.35.0 // indirect
	go.opentelemetry.io/otel/metric v1.35.0 // indirect
	go.opentelemetry.io/otel/sdk v1.29.0 // indirect
	go.opentelemetry.io/otel/trace v1.35.0 // indirect
	golang.org/x/arch v0.12.0 // indirect
<<<<<<< HEAD
	golang.org/x/crypto v0.42.0 // indirect
	golang.org/x/mod v0.28.0 // indirect
	golang.org/x/net v0.44.0 // indirect
	golang.org/x/sys v0.36.0 // indirect
	golang.org/x/text v0.29.0 // indirect
	golang.org/x/tools v0.37.0 // indirect
	google.golang.org/protobuf v1.36.5 // indirect
=======
	golang.org/x/crypto v0.36.0 // indirect
	golang.org/x/net v0.38.0 // indirect
	golang.org/x/sys v0.31.0 // indirect
	golang.org/x/text v0.23.0 // indirect
	golang.org/x/tools v0.21.1-0.20240508182429-e35e4ccd0d2d // indirect
	google.golang.org/protobuf v1.36.1 // indirect
>>>>>>> 8911efd7
	gopkg.in/yaml.v2 v2.4.0 // indirect
	gopkg.in/yaml.v3 v3.0.1 // indirect
)<|MERGE_RESOLUTION|>--- conflicted
+++ resolved
@@ -12,18 +12,13 @@
 	github.com/redis/go-redis/v9 v9.7.0
 	github.com/swaggo/files v1.0.1
 	github.com/swaggo/gin-swagger v1.6.1
-<<<<<<< HEAD
 	github.com/swaggo/swag v1.16.6
 	github.com/unrolled/secure v1.17.0
 	go.mongodb.org/mongo-driver v1.17.1
 	golang.org/x/sync v0.17.0
 	gorm.io/driver/sqlserver v1.6.1
 	gorm.io/gorm v1.31.0
-=======
-	github.com/unrolled/secure v1.17.0
-	go.mongodb.org/mongo-driver v1.17.1
 	golang.org/x/sync v0.12.0
->>>>>>> 8911efd7
 )
 
 require (
@@ -52,11 +47,9 @@
 	github.com/golang-sql/civil v0.0.0-20220223132316-b832511892a9 // indirect
 	github.com/golang-sql/sqlexp v0.1.0 // indirect
 	github.com/golang/snappy v0.0.4 // indirect
-<<<<<<< HEAD
 	github.com/jinzhu/inflection v1.0.0 // indirect
 	github.com/jinzhu/now v1.1.5 // indirect
-=======
->>>>>>> 8911efd7
+
 	github.com/josharian/intern v1.0.0 // indirect
 	github.com/json-iterator/go v1.1.12 // indirect
 	github.com/klauspost/compress v1.15.9 // indirect
@@ -69,11 +62,11 @@
 	github.com/modern-go/reflect2 v1.0.2 // indirect
 	github.com/montanaflynn/stats v0.7.1 // indirect
 	github.com/pelletier/go-toml/v2 v2.2.3 // indirect
-<<<<<<< HEAD
+
 	github.com/rogpeppe/go-internal v1.14.1 // indirect
-=======
+
 	github.com/swaggo/swag v1.8.12 // indirect
->>>>>>> 8911efd7
+
 	github.com/twitchyliquid64/golang-asm v0.15.1 // indirect
 	github.com/ugorji/go/codec v1.2.12 // indirect
 	github.com/xdg-go/pbkdf2 v1.0.0 // indirect
@@ -86,7 +79,7 @@
 	go.opentelemetry.io/otel/sdk v1.29.0 // indirect
 	go.opentelemetry.io/otel/trace v1.35.0 // indirect
 	golang.org/x/arch v0.12.0 // indirect
-<<<<<<< HEAD
+
 	golang.org/x/crypto v0.42.0 // indirect
 	golang.org/x/mod v0.28.0 // indirect
 	golang.org/x/net v0.44.0 // indirect
@@ -94,14 +87,14 @@
 	golang.org/x/text v0.29.0 // indirect
 	golang.org/x/tools v0.37.0 // indirect
 	google.golang.org/protobuf v1.36.5 // indirect
-=======
+
 	golang.org/x/crypto v0.36.0 // indirect
 	golang.org/x/net v0.38.0 // indirect
 	golang.org/x/sys v0.31.0 // indirect
 	golang.org/x/text v0.23.0 // indirect
 	golang.org/x/tools v0.21.1-0.20240508182429-e35e4ccd0d2d // indirect
 	google.golang.org/protobuf v1.36.1 // indirect
->>>>>>> 8911efd7
+
 	gopkg.in/yaml.v2 v2.4.0 // indirect
 	gopkg.in/yaml.v3 v3.0.1 // indirect
 )